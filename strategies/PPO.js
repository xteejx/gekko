--- conflicted
+++ resolved
@@ -8,11 +8,7 @@
 
 // helpers
 var _ = require('lodash');
-<<<<<<< HEAD
-var log = require('../core/log.js');
-=======
 var log = require('../core/log');
->>>>>>> 20599af2
 
 // let's create our own method
 var method = {};
