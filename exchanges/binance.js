--- conflicted
+++ resolved
@@ -313,10 +313,7 @@
       'BCPT',
       'BNB',
       'BNT',
-<<<<<<< HEAD
-=======
       'BTC',
->>>>>>> 8cd346ad
       'BQX',
       'BTG',
       'BTS',
